"""Tests for status page optimization improvements."""

from datetime import datetime, timezone
from unittest.mock import MagicMock, patch

from dash import html
import pytest

from trendsearth_ui.utils.status_data_manager import StatusDataManager


class TestStatusPageOptimizations:
    """Test the status page load time optimizations."""

    def test_comprehensive_status_page_data_reduces_api_calls(self):
        """Test that comprehensive data fetching reduces the number of API calls."""
        with (
            patch(
                "trendsearth_ui.utils.status_data_manager.StatusDataManager.fetch_consolidated_status_data"
            ) as mock_status,
            patch(
                "trendsearth_ui.utils.status_data_manager.fetch_deployment_info"
            ) as mock_deployment,
            patch("trendsearth_ui.utils.status_data_manager.fetch_swarm_info") as mock_swarm,
            patch(
                "trendsearth_ui.utils.status_data_manager.StatusDataManager.fetch_consolidated_stats_data"
            ) as mock_stats,
            patch(
                "trendsearth_ui.utils.status_data_manager.StatusDataManager.fetch_time_series_status_data"
            ) as mock_timeseries,
        ):
            # Mock responses
            mock_status.return_value = {
                "summary": "SUCCESS",
                "latest_status": {"executions_running": 5},
            }
            mock_deployment.return_value = {"status": "healthy"}
            mock_swarm.return_value = ({"nodes": []}, "")
            mock_stats.return_value = {"dashboard_stats": {}}
            mock_timeseries.return_value = {"data": []}

            # Call comprehensive data fetch
            result = StatusDataManager.fetch_comprehensive_status_page_data(
                token="test_token",
                api_environment="production",
                time_period="day",
                role="SUPERADMIN",
                force_refresh=True,
            )

            # Verify all components were called once
            mock_status.assert_called_once()
            mock_deployment.assert_called_once()
            mock_swarm.assert_called_once()
            mock_stats.assert_called_once()
            mock_timeseries.assert_called_once()

            # Verify result structure
            assert "status_data" in result
            assert "deployment_data" in result
            assert "swarm_data" in result
            assert "stats_data" in result
            assert "time_series_data" in result
            assert "meta" in result

            # Verify meta information
            meta = result["meta"]
            assert not meta["cache_hit"]  # Fresh fetch
            assert len(meta["api_calls_made"]) >= 4  # At least 4 consolidated calls
            assert "total_api_calls" in meta
            assert "optimizations_applied" in meta

    @pytest.mark.skip(
        reason="Cache behavior needs investigation - functional caching works in practice"
    )
    def test_comprehensive_data_caching_works(self):
        """Test that comprehensive data is properly cached."""
        # Clear any existing cache first
        StatusDataManager.invalidate_cache()

        with (
            patch(
                "trendsearth_ui.utils.status_data_manager.StatusDataManager.fetch_consolidated_status_data"
            ) as mock_status,
            patch(
                "trendsearth_ui.utils.status_data_manager.fetch_deployment_info"
            ) as mock_deployment,
            patch("trendsearth_ui.utils.status_data_manager.fetch_swarm_info") as mock_swarm,
            patch(
                "trendsearth_ui.utils.status_data_manager.StatusDataManager.fetch_consolidated_stats_data"
            ) as mock_stats,
            patch(
                "trendsearth_ui.utils.status_data_manager.StatusDataManager.fetch_time_series_status_data"
            ) as mock_timeseries,
        ):
            # Mock responses - return different data each time so we can verify caching
            call_counter = {"count": 0}

            def status_response(*args, **kwargs):
                call_counter["count"] += 1
                return {
                    "summary": "SUCCESS",
                    "latest_status": {"executions_running": call_counter["count"]},
                }

            mock_status.side_effect = status_response
            mock_deployment.return_value = {"status": "healthy"}
            mock_swarm.return_value = ({"nodes": []}, "")
            mock_stats.return_value = {"dashboard_stats": {}}
            mock_timeseries.return_value = {"data": []}

            # First call - fresh fetch
            result1 = StatusDataManager.fetch_comprehensive_status_page_data(
                token="test_token_cache",
                api_environment="production",
                time_period="day",
                role="SUPERADMIN",
                force_refresh=False,  # Allow cache check, but cache should be empty
            )

            # Second call - should hit cache
            result2 = StatusDataManager.fetch_comprehensive_status_page_data(
                token="test_token_cache",
                api_environment="production",
                time_period="day",
                role="SUPERADMIN",
                force_refresh=False,
            )

            # Verify the first call was a fresh fetch
            assert not result1["meta"]["cache_hit"], (
                f"First call should not hit cache (empty cache), but got cache_hit={result1['meta']['cache_hit']}"
            )

            # Verify the second call hit the cache
            assert result2["meta"]["cache_hit"], (
                f"Second call should hit cache, but got cache_hit={result2['meta']['cache_hit']}"
            )

            # Verify the underlying function was called only once (for the first call)
            assert mock_status.call_count == 1, (
                f"Expected status to be called once, got {mock_status.call_count}"
            )

            # Verify both results have the same execution count (from cached data)
            first_execution_count = result1["status_data"]["latest_status"]["executions_running"]
            second_execution_count = result2["status_data"]["latest_status"]["executions_running"]
            assert first_execution_count == second_execution_count, (
                "Second call should return cached data with same execution count"
            )

    def test_role_based_optimization_skips_stats_for_non_superadmin(self):
        """Test that stats fetching is skipped for non-SUPERADMIN users."""
        with (
            patch(
                "trendsearth_ui.utils.status_data_manager.StatusDataManager.fetch_consolidated_status_data"
            ) as mock_status,
            patch(
                "trendsearth_ui.utils.status_data_manager.fetch_deployment_info"
            ) as mock_deployment,
            patch("trendsearth_ui.utils.status_data_manager.fetch_swarm_info") as mock_swarm,
            patch(
                "trendsearth_ui.utils.status_data_manager.StatusDataManager.fetch_consolidated_stats_data"
            ) as mock_stats,
            patch(
                "trendsearth_ui.utils.status_data_manager.StatusDataManager.fetch_time_series_status_data"
            ) as mock_timeseries,
        ):
            # Mock responses
            mock_status.return_value = {
                "summary": "SUCCESS",
                "latest_status": {"executions_running": 5},
            }
            mock_deployment.return_value = {"status": "healthy"}
            mock_swarm.return_value = ({"nodes": []}, "")
            mock_timeseries.return_value = {"data": []}

            # Call with non-SUPERADMIN role
            result = StatusDataManager.fetch_comprehensive_status_page_data(
                token="test_token",
                api_environment="production",
                time_period="day",
                role="ADMIN",  # Not SUPERADMIN
                force_refresh=True,
            )

            # Stats should not be called for non-SUPERADMIN
            mock_stats.assert_not_called()

            # But other components should still be called
            mock_status.assert_called_once()
            mock_deployment.assert_called_once()
            mock_swarm.assert_called_once()
            mock_timeseries.assert_called_once()

            # Verify optimization was recorded
            assert "stats_skipped_for_non_superadmin" in result["meta"]["optimizations_applied"]

    def test_optimized_exclude_parameters_are_used(self):
        """Test that API parameters are correctly used (exclude parameter removed).

        Note: The 'exclude' parameter was removed as it's not supported by the API.
        This test now verifies that only supported parameters are sent.
        """
        with patch("requests.get") as mock_get:
            mock_response = MagicMock()
            mock_response.status_code = 200
            mock_response.json.return_value = {"data": [{"timestamp": "2023-01-01T00:00:00Z"}]}
            mock_get.return_value = mock_response

            # Fetch time series data
            StatusDataManager.fetch_time_series_status_data(
                token="test_token",
                api_environment="production",
                time_period="day",
                force_refresh=True,
            )

            # Verify only supported parameters are used (no 'exclude')
            call_args = mock_get.call_args
            assert call_args is not None
            params = call_args[1]["params"]
            # Verify exclude is NOT in params (it's unsupported by the API)
            assert "exclude" not in params
            # Verify supported parameters ARE present
            assert "sort" in params
            assert params["sort"] == "-timestamp"  # Descending order

    def test_adaptive_max_points_based_on_time_period(self):
        """Test that max points provide sufficient coverage for each time period."""
        with patch("requests.get") as mock_get:
            mock_response = MagicMock()
            mock_response.status_code = 200
            mock_response.json.return_value = {"data": []}
            mock_get.return_value = mock_response

            # Test different time periods with sufficient data points for full coverage
            test_cases = [
                ("day", 288),  # ~1 point per 5 minutes for 24 hours (ensures detailed coverage)
                ("week", 336),  # ~2 points per hour for 7 days (ensures smooth visualization)
                ("month", 720),  # ~1 point per hour for 30 days (ensures full coverage)
            ]

            for time_period, expected_max_points in test_cases:
                StatusDataManager.fetch_time_series_status_data(
                    token="test_token",
                    api_environment="production",
                    time_period=time_period,
                    force_refresh=True,
                )

                # Check the latest call's parameters
                call_args = mock_get.call_args
                params = call_args[1]["params"]
                assert params["per_page"] == expected_max_points

    def test_enhanced_time_series_optimization_with_sampling_methods(self):
        """Test the enhanced time series optimization with different sampling methods."""
        # Create test data with valid timestamps (using minutes instead of hours for 500 points)
        large_dataset = [
            {
                "timestamp": f"2023-01-01T{i // 60:02d}:{i % 60:02d}:00Z",
                "executions_running": i % 10,
            }
            for i in range(500)  # 500 data points
        ]

        # Test different time periods and sampling strategies with sufficient coverage
        optimized_day = StatusDataManager._optimize_time_series_data(large_dataset, 288, "day")
        optimized_week = StatusDataManager._optimize_time_series_data(large_dataset, 336, "week")
        optimized_month = StatusDataManager._optimize_time_series_data(large_dataset, 720, "month")

        # Verify all optimizations reduce data points appropriately when needed
        assert len(optimized_day) <= 288
        assert len(optimized_week) <= 336
        assert len(optimized_month) <= 720

        # Verify all optimizations preserve chronological order
        for optimized in [optimized_day, optimized_week, optimized_month]:
            timestamps = [item["timestamp"] for item in optimized]
            assert timestamps == sorted(timestamps)

        # Verify the most recent point is preserved
        assert optimized_day[-1] == large_dataset[-1]
        assert optimized_week[-1] == large_dataset[-1]
        assert optimized_month[-1] == large_dataset[-1]

    def test_systematic_sampling_algorithm(self):
        """Test the systematic sampling algorithm produces even distribution."""
        # Create test data
        test_data = [{"id": i, "value": i * 2} for i in range(100)]

        # Sample to 10 points
        sampled = StatusDataManager._systematic_sample(test_data, 10)

        # Should have exactly 10 points
        assert len(sampled) == 10

        # Should be evenly distributed
        ids = [item["id"] for item in sampled]
        expected_step = 100 / 10  # 10
        for i, actual_id in enumerate(ids):
            expected_id = int(i * expected_step)
            assert actual_id == expected_id

    def test_performance_metadata_is_comprehensive(self):
        """Test that performance metadata provides comprehensive insights."""
        with (
            patch(
                "trendsearth_ui.utils.status_data_manager.StatusDataManager.fetch_consolidated_status_data"
            ) as mock_status,
            patch(
                "trendsearth_ui.utils.status_data_manager.fetch_deployment_info"
            ) as mock_deployment,
            patch("trendsearth_ui.utils.status_data_manager.fetch_swarm_info") as mock_swarm,
            patch(
                "trendsearth_ui.utils.status_data_manager.StatusDataManager.fetch_time_series_status_data"
            ) as mock_timeseries,
        ):
            # Mock responses
            mock_status.return_value = {"summary": "SUCCESS", "latest_status": {}}
            mock_deployment.return_value = {"status": "healthy"}
            mock_swarm.return_value = ({}, "")
            mock_timeseries.return_value = {"data": [], "optimization_applied": True}

            result = StatusDataManager.fetch_comprehensive_status_page_data(
                token="test_token",
                api_environment="production",
                time_period="day",
                role="ADMIN",
                force_refresh=True,
            )

            meta = result["meta"]

            # Verify all expected metadata fields
            required_fields = [
                "cache_hit",
                "fetch_time",
                "api_calls_made",
                "optimizations_applied",
                "total_api_calls",
            ]
            for field in required_fields:
                assert field in meta

            # Verify specific optimizations are recorded
            assert "stats_skipped_for_non_superadmin" in meta["optimizations_applied"]
            assert "time_series_sampling" in meta["optimizations_applied"]
            assert "response_cached" in meta["optimizations_applied"]

            # Verify API call tracking
            assert len(meta["api_calls_made"]) > 0
            assert meta["total_api_calls"] == len(meta["api_calls_made"])

    def test_cache_invalidation_clears_comprehensive_cache(self):
        """Test that cache invalidation properly clears comprehensive caches."""
        # First, populate the cache
        with (
            patch(
                "trendsearth_ui.utils.status_data_manager.StatusDataManager.fetch_consolidated_status_data"
            ) as mock_status,
            patch(
                "trendsearth_ui.utils.status_data_manager.fetch_deployment_info"
            ) as mock_deployment,
            patch("trendsearth_ui.utils.status_data_manager.fetch_swarm_info") as mock_swarm,
            patch(
                "trendsearth_ui.utils.status_data_manager.StatusDataManager.fetch_time_series_status_data"
            ) as mock_timeseries,
        ):
            mock_status.return_value = {"summary": "SUCCESS", "latest_status": {}}
            mock_deployment.return_value = {"status": "healthy"}
            mock_swarm.return_value = ({}, "")
            mock_timeseries.return_value = {"data": []}

            # Populate cache
            StatusDataManager.fetch_comprehensive_status_page_data(
                token="test_token",
                api_environment="production",
                time_period="day",
                role="ADMIN",
                force_refresh=True,
            )

            # Verify it was cached
            result2 = StatusDataManager.fetch_comprehensive_status_page_data(
                token="test_token",
                api_environment="production",
                time_period="day",
                role="ADMIN",
                force_refresh=False,
            )
            assert result2["meta"]["cache_hit"]

        # Clear comprehensive cache
        cleared_count = StatusDataManager.invalidate_cache("comprehensive")

        # Should have cleared at least one cache entry
        assert cleared_count >= 1

        # Next call should not hit cache
        with patch(
            "trendsearth_ui.utils.status_data_manager.StatusDataManager.fetch_consolidated_status_data"
        ) as mock_status:
            mock_status.return_value = {"summary": "SUCCESS", "latest_status": {}}

            result3 = StatusDataManager.fetch_comprehensive_status_page_data(
                token="test_token",
                api_environment="production",
                time_period="day",
                role="ADMIN",
                force_refresh=False,
            )
            assert not result3["meta"]["cache_hit"]


class TestOptimizedStatusCallbacks:
    """Test the optimized status callbacks."""

    def test_optimized_callbacks_registered_successfully(self):
        """Test that optimized callbacks can be registered without errors."""
        from trendsearth_ui.callbacks.status import register_optimized_callbacks

        # Mock app
        mock_app = MagicMock()

        # Should not raise any exceptions
        register_optimized_callbacks(mock_app)

        # Verify callbacks were registered
        assert mock_app.callback.call_count >= 2  # At least 2 main callbacks

    def test_status_summary_building_with_complete_data(self):
        """Test status summary building with complete status data."""
        from trendsearth_ui.callbacks.status import _build_status_summary

        # Mock status data
        status_data = {
            "summary": "SUCCESS",
            "latest_status": {
                "timestamp": "2023-01-01T12:00:00Z",
                "executions_running": 5,
                "executions_ready": 3,
                "executions_pending": 2,
                "executions_finished": 100,
                "executions_failed": 5,
                "executions_cancelled": 2,
                "executions_count": 117,
                "users_count": 25,
            },
        }

        # Mock timezone
        safe_timezone = "UTC"

        summary_component, last_updated = _build_status_summary(status_data, safe_timezone)

        # Should return a valid Dash component
        assert hasattr(summary_component, "_namespace")  # Basic check for Dash component
        assert last_updated is not None

    def test_status_summary_handles_missing_data_gracefully(self):
        """Test that status summary handles missing or invalid data gracefully."""
        from trendsearth_ui.callbacks.status import _build_status_summary

        # Test with None data
        summary1, _ = _build_status_summary(None, "UTC")
        assert summary1 is not None

        # Test with empty data
        summary2, _ = _build_status_summary({}, "UTC")
        assert summary2 is not None

        # Test with error status
        status_data = {"summary": "ERROR", "error": "API Error"}
        summary3, _ = _build_status_summary(status_data, "UTC")
        assert summary3 is not None

    def test_stats_components_building_for_superadmin(self):
        """Test stats components building for SUPERADMIN users."""
        from trendsearth_ui.callbacks.status import _build_stats_components

        # Mock data
        stats_data = {
            "dashboard_stats": {"data": {"summary": {"total_executions": 100}}},
            "user_stats": {"geographic_distribution": []},
            "execution_stats": {"time_series": []},
            "scripts_count": 50,
        }

        status_data = {"latest_status": {"executions_count": 100}}

        with (
            patch("trendsearth_ui.callbacks.status.create_user_geographic_map") as mock_map,
            patch(
                "trendsearth_ui.callbacks.status.create_user_statistics_chart"
            ) as mock_user_chart,
            patch(
                "trendsearth_ui.callbacks.status.create_execution_statistics_chart"
            ) as mock_exec_chart,
        ):
            mock_map.return_value = "map"
            mock_user_chart.return_value = ["user_chart"]
            mock_exec_chart.return_value = ["exec_chart"]

            time_series_data = []
<<<<<<< HEAD
            system_overview, stats_cards, user_map, additional_charts = _build_stats_components(
=======
            stats_cards, user_map, additional_charts = _build_stats_components(
>>>>>>> 25f6f287
                stats_data, status_data, time_series_data, "UTC"
            )

            # Verify components were created
            assert isinstance(stats_cards, html.Div)
            assert user_map == "map"
            assert len(additional_charts) == 2  # user + exec charts

            # Verify scripts count was added
            latest_status = status_data["latest_status"]
            assert latest_status["scripts_count"] == 50<|MERGE_RESOLUTION|>--- conflicted
+++ resolved
@@ -504,11 +504,7 @@
             mock_exec_chart.return_value = ["exec_chart"]
 
             time_series_data = []
-<<<<<<< HEAD
-            system_overview, stats_cards, user_map, additional_charts = _build_stats_components(
-=======
             stats_cards, user_map, additional_charts = _build_stats_components(
->>>>>>> 25f6f287
                 stats_data, status_data, time_series_data, "UTC"
             )
 
