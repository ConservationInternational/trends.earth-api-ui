--- conflicted
+++ resolved
@@ -1103,48 +1103,6 @@
                                 if is_admin_user
                                 else []
                             ),
-<<<<<<< HEAD
-                            # Status trends charts with lazy loading
-                            html.H5("System Status Trends", className="mb-3"),
-                            html.Div(
-                                [
-                                    dcc.Loading(
-                                        id="loading-status-charts",
-                                        className="loading-optimized",
-                                        children=[
-                                            html.Div(
-                                                id="status-charts",
-                                                className="status-charts-container mt-3",
-                                                children=[
-                                                    # Optimized placeholder with skeleton loading
-                                                    html.Div(
-                                                        [
-                                                            html.Div(
-                                                                className="skeleton-text skeleton-title mb-3"
-                                                            ),
-                                                            html.Div(
-                                                                className="chart-responsive",
-                                                                children=[
-                                                                    html.Div(
-                                                                        className="placeholder-efficient",
-                                                                        children="Preparing chart data...",
-                                                                    )
-                                                                ],
-                                                            ),
-                                                        ],
-                                                        className="lazy-load-content",
-                                                    )
-                                                ],
-                                            )
-                                        ],
-                                        type="default",
-                                        color="#007bff",
-                                    ),
-                                ],
-                                className="chart-container",
-                            ),
-=======
->>>>>>> 6ff4a7e7
                         ]
                     ),
                 ]
