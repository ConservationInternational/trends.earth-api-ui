--- conflicted
+++ resolved
@@ -889,10 +889,6 @@
                     ),
                     dbc.CardBody(
                         [
-<<<<<<< HEAD
-                            html.H5("System Status Summary", className="mb-3"),
-=======
->>>>>>> 25f6f287
                             dcc.Loading(
                                 id="loading-status-summary",
                                 children=[
