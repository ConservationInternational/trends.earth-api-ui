"""Centralized status data management for optimized API calls and caching."""

from datetime import datetime, timezone
import logging
from typing import Any, Optional

from cachetools import TTLCache
import requests

from ..config import get_api_base
from .http_client import apply_default_headers
from .stats_utils import (
    fetch_dashboard_stats,
    fetch_execution_stats,
    fetch_scripts_count,
    fetch_user_stats,
    get_optimal_grouping_for_period,
)
from .status_helpers import (
    fetch_deployment_info,
    fetch_swarm_info,
    get_fallback_summary,
    is_status_endpoint_available,
)
from .timezone_utils import get_safe_timezone

logger = logging.getLogger(__name__)

# Centralized cache for all status-related data
_status_data_cache = TTLCache(
    maxsize=50, ttl=55
)  # Slightly under 1 minute to align with UI refresh cadence
_stats_data_cache = TTLCache(maxsize=50, ttl=300)  # 5-minute TTL for stats data


def _extract_summary_from_stats(stats_payload: Any) -> dict[str, Any]:
    """Safely extract the summary dictionary from a dashboard stats payload."""

    if not stats_payload or getattr(stats_payload, "get", None) is None:
        return {}

    if stats_payload.get("error"):
        return {}

    data_section = stats_payload.get("data", {})
    if not isinstance(data_section, dict):
        return {}

    summary = data_section.get("summary", {})
    return summary if isinstance(summary, dict) else {}


class StatusDataManager:
    """Centralized manager for status page data to minimize API calls and optimize caching."""

    @staticmethod
    def get_cache_key(data_type: str, **kwargs) -> str:
        """Generate cache key for different types of status data."""
        key_parts = [data_type]
        for k, v in sorted(kwargs.items()):
            if v is not None:
                key_parts.append(f"{k}={v}")
        return "_".join(key_parts)

    @staticmethod
    def get_cached_data(cache_key: str, cache_type: str = "status") -> Optional[Any]:
        """Get data from appropriate cache."""
        cache = _status_data_cache if cache_type == "status" else _stats_data_cache
        return cache.get(cache_key)

    @staticmethod
    def set_cached_data(cache_key: str, data: Any, cache_type: str = "status") -> None:
        """Set data in appropriate cache."""
        cache = _status_data_cache if cache_type == "status" else _stats_data_cache
        cache[cache_key] = data

    @staticmethod
    def fetch_consolidated_status_data(
        token: str,
        api_environment: str,
        force_refresh: bool = False,
        user_timezone: Optional[str] = None,
    ) -> dict[str, Any]:
        """
        Fetch all status-related data in one consolidated call.

        Returns:
            dict: Contains summary, deployment, swarm, and basic stats data
        """
        safe_timezone = get_safe_timezone(user_timezone)

        cache_key = StatusDataManager.get_cache_key(
            "consolidated_status", api_environment=api_environment, timezone=safe_timezone
        )

        # Check cache first unless forced refresh
        if not force_refresh:
            cached_data = StatusDataManager.get_cached_data(cache_key)
            if cached_data is not None:
                logger.info("Returning cached consolidated status data")
                return cached_data

        logger.info("Fetching fresh consolidated status data")

        # Initialize result structure
        result = {
            "summary": None,
            "deployment": None,
            "swarm": None,
            "status_endpoint_available": False,
            "latest_status": None,
            "error": None,
        }

        try:
            # Fetch deployment and swarm info (these are fast and can be done in parallel)
            result["deployment"] = fetch_deployment_info(api_environment, token)
<<<<<<< HEAD
            swarm_info, swarm_cached_time = fetch_swarm_info(
                api_environment, token, safe_timezone
            )
=======
            swarm_info, swarm_cached_time = fetch_swarm_info(api_environment, token, safe_timezone)
>>>>>>> 25f6f287
            result["swarm"] = {
                "info": swarm_info,
                "cached_time": swarm_cached_time,
            }

            # Check if status endpoint is available
            result["status_endpoint_available"] = is_status_endpoint_available(
                token, api_environment
            )

            if not result["status_endpoint_available"]:
                result["summary"] = get_fallback_summary()
                StatusDataManager.set_cached_data(cache_key, result)
                return result

            # Fetch latest status data with optimized parameters
            headers = apply_default_headers({"Authorization": f"Bearer {token}"})
            resp = requests.get(
                f"{get_api_base(api_environment)}/status",
                headers=headers,
                params={
                    "per_page": 1,
                    "sort": "-timestamp",  # Descending order (newest first)
                },
                timeout=5,
            )

            if resp.status_code == 200:
                status_data = resp.json().get("data", [])
                if status_data:
                    result["latest_status"] = status_data[0]
                    # Generate summary from status data will be done by caller
                    result["summary"] = "SUCCESS"  # Indicator that we have valid data
                else:
                    result["summary"] = "NO_DATA"
            else:
                result["error"] = f"Status API error: {resp.status_code}"
                result["summary"] = "API_ERROR"

        except requests.exceptions.RequestException as e:
            logger.error(f"Error fetching consolidated status data: {e}")
            result["error"] = str(e)
            result["summary"] = "REQUEST_ERROR"

        # Cache the result
        StatusDataManager.set_cached_data(cache_key, result)
        return result

    @staticmethod
    def fetch_consolidated_stats_data(
        token: str,
        api_environment: str,
        time_period: str,
        role: str,
        force_refresh: bool = False,
    ) -> dict[str, Any]:
        """
        Fetch all stats-related data for SUPERADMIN users.

        Returns:
            dict: Contains dashboard stats, user stats, execution stats, and scripts count
        """
        if role != "SUPERADMIN":
            return {"error": "Insufficient permissions", "requires_superadmin": True}

        # Map UI time period to API period
        api_period_map = {"day": "last_day", "week": "last_week", "month": "last_month"}
        api_period = api_period_map.get(time_period, "last_day")

        cache_key = StatusDataManager.get_cache_key(
            "consolidated_stats", api_environment=api_environment, period=api_period
        )

        # Check cache first unless forced refresh
        if not force_refresh:
            cached_data = StatusDataManager.get_cached_data(cache_key, cache_type="stats")
            if cached_data is not None:
                logger.info(f"Returning cached consolidated stats data for period {api_period}")
                return cached_data

        logger.info(f"Fetching fresh consolidated stats data for period {api_period}")

        # Initialize result structure
        result = {
            "dashboard_stats": None,
            "dashboard_stats_all_time": None,
            "user_stats": None,
            "execution_stats": None,
            "scripts_count": 0,
            "api_period": api_period,
            "error": None,
            "total_executions_all_time": None,
            "total_users_all_time": None,
            "total_scripts_all_time": None,
        }

        try:
            # Get optimal grouping for time series data
            user_group_by, execution_group_by = get_optimal_grouping_for_period(api_period)

            # Fetch all stats data with comprehensive sections
            # (Note: These calls have their own caching, so we benefit from both levels)
            period_stats = fetch_dashboard_stats(
                token,
                api_environment,
                api_period,
                include_sections=None,  # Fetch all available sections for comprehensive stats
            )
            result["dashboard_stats"] = period_stats

            if api_period == "all":
                result["dashboard_stats_all_time"] = period_stats
            else:
                result["dashboard_stats_all_time"] = fetch_dashboard_stats(
                    token,
                    api_environment,
                    "all",
                    include_sections=["summary"],
                )

<<<<<<< HEAD
            summary_all_time = _extract_summary_from_stats(
                result["dashboard_stats_all_time"]
            )
=======
            summary_all_time = _extract_summary_from_stats(result["dashboard_stats_all_time"])
>>>>>>> 25f6f287

            result["total_executions_all_time"] = summary_all_time.get("total_executions")
            result["total_users_all_time"] = summary_all_time.get("total_users")
            # Prefer scripts count from summary if available; will fall back to scripts API below
            result["total_scripts_all_time"] = summary_all_time.get("total_scripts")

            result["user_stats"] = fetch_user_stats(
                token, api_environment, api_period, group_by=user_group_by
            )

            result["execution_stats"] = fetch_execution_stats(
                token, api_environment, api_period, group_by=execution_group_by
            )

            result["scripts_count"] = fetch_scripts_count(token, api_environment)
            if result["total_scripts_all_time"] is None:
                result["total_scripts_all_time"] = result["scripts_count"]

            logger.info(f"Successfully fetched consolidated stats data for period {api_period}")

        except Exception as e:
            logger.error(f"Error fetching consolidated stats data: {e}")
            result["error"] = str(e)

        # Cache the result
        StatusDataManager.set_cached_data(cache_key, result, cache_type="stats")
        return result

    @staticmethod
    def fetch_time_series_status_data(
        token: str,
        api_environment: str,
        time_period: str,
        force_refresh: bool = False,
    ) -> dict[str, Any]:
        """
        Fetch time series status data for charts with enhanced caching and sufficient data points for full period coverage.

        Returns:
            dict: Contains time series data, metadata for chart generation, and optimization info
        """
        cache_key = StatusDataManager.get_cache_key(
            "time_series_status", api_environment=api_environment, period=time_period
        )

        # Check cache first unless forced refresh
        if not force_refresh:
            cached_data = StatusDataManager.get_cached_data(cache_key)
            if cached_data is not None:
                logger.info(f"Returning cached time series data for period {time_period}")
                return cached_data

        logger.info(f"Fetching fresh time series data for period {time_period}")

        # Calculate time range for API query with sufficient data points for full period coverage
        from datetime import timedelta

        end_time = datetime.now(timezone.utc)
        if time_period == "month":
            start_time = end_time - timedelta(days=30)
            target_points = 720  # Hourly resolution for 30 days
<<<<<<< HEAD
            request_limit = 10000  # Ensure we retrieve the full month even with frequent updates
        elif time_period == "week":
            start_time = end_time - timedelta(days=7)
            target_points = 1344  # ~8 points per hour for 7 days (covers 15-min updates)
            request_limit = 4096
        else:  # Default to day
            start_time = end_time - timedelta(days=1)
            target_points = 288  # ~1 point per 5 minutes for 24 hours
            request_limit = 1024
=======
        elif time_period == "week":
            start_time = end_time - timedelta(days=7)
            target_points = 336  # ~2 points per hour for 7 days
        else:  # Default to day
            start_time = end_time - timedelta(days=1)
            target_points = 288  # ~1 point per 5 minutes for 24 hours

        request_limit = target_points
>>>>>>> 25f6f287

        # Format for API query
        start_iso = start_time.isoformat()
        end_iso = end_time.isoformat()

        result = {
            "data": [],
            "time_period": time_period,
            "start_time": start_iso,
            "end_time": end_iso,
            "target_points": target_points,
            "request_limit": request_limit,
            "optimization_applied": False,
            "error": None,
        }

        try:
            headers = apply_default_headers({"Authorization": f"Bearer {token}"})
            resp = requests.get(
                f"{get_api_base(api_environment)}/status",
                headers=headers,
                params={
                    "start_date": start_iso,
                    "end_date": end_iso,
                    "per_page": request_limit,  # Fetch sufficient points for the selected range
                    "sort": "-timestamp",  # Descending order (newest first) for time series data
                },
                timeout=15,  # Longer timeout for time series data
            )
            resp.raise_for_status()

            status_data = resp.json().get("data", [])

            # Apply smart sampling only if we have significantly more data than the target
            # This ensures we don't unnecessarily reduce data quality
            sampling_threshold = target_points * 1.5  # Only sample if 50% more than target
            if len(status_data) > sampling_threshold:
                # Apply intelligent sampling to reduce data points while preserving trends
                optimized_data = StatusDataManager._optimize_time_series_data(
                    status_data, target_points, time_period
                )
                result["data"] = optimized_data
                result["optimization_applied"] = True
                logger.info(
                    f"Applied selective time series optimization: {len(status_data)} -> {len(optimized_data)} points"
                )
            else:
                result["data"] = status_data
                logger.info(
                    f"No optimization needed: {len(status_data)} points within acceptable range"
                )

            logger.info(
                f"Successfully fetched {len(result['data'])} time series records for period {time_period}"
            )

        except requests.exceptions.RequestException as e:
            logger.error(f"Error fetching time series status data: {e}")
            result["error"] = str(e)

        # Cache the result
        StatusDataManager.set_cached_data(cache_key, result)
        return result

    @staticmethod
    def _optimize_time_series_data(
        data: list[dict], target_points: int, time_period: str
    ) -> list[dict]:
        """
        Optimize time series data by intelligently sampling to reduce data points while preserving trends.

        Uses a hybrid approach: systematic sampling for even distribution plus
        key point preservation for trend analysis.

        Args:
            data: List of status data dictionaries
            target_points: Target number of data points
            time_period: Time period for context-aware optimization

        Returns:
            list: Optimized data with reduced points
        """
        if len(data) <= target_points:
            return data

        # Sort by timestamp to ensure proper ordering
        sorted_data = sorted(data, key=lambda x: x.get("timestamp", ""))

        # Enhanced sampling strategy based on time period
        if time_period == "month":
            # For monthly data, use hourly sampling to preserve daily patterns
            optimized_data = StatusDataManager._sample_by_time_interval(
                sorted_data, target_points, "hourly"
            )
        elif time_period == "week":
            # For weekly data, use systematic sampling with trend preservation
            optimized_data = StatusDataManager._sample_with_trend_preservation(
                sorted_data, target_points
            )
        else:
            # For daily data, use simple systematic sampling
            optimized_data = StatusDataManager._systematic_sample(sorted_data, target_points)

        # Always include the most recent data point for real-time accuracy
        if sorted_data and sorted_data[-1] not in optimized_data:
            if len(optimized_data) > 0:
                optimized_data[-1] = sorted_data[-1]
            else:
                optimized_data.append(sorted_data[-1])

        return optimized_data

    @staticmethod
    def _systematic_sample(data: list[dict], target_points: int) -> list[dict]:
        """Simple systematic sampling with even distribution."""
        step = len(data) / target_points
        return [data[int(i * step)] for i in range(target_points) if int(i * step) < len(data)]

    @staticmethod
    def _sample_by_time_interval(
        data: list[dict], target_points: int, _interval: str
    ) -> list[dict]:
        """Sample data by time intervals (hourly, etc.) to preserve temporal patterns."""
        # For now, fall back to systematic sampling
        # In future, could implement actual time-interval based sampling
        return StatusDataManager._systematic_sample(data, target_points)

    @staticmethod
    def _sample_with_trend_preservation(data: list[dict], target_points: int) -> list[dict]:
        """Sample data while preserving important trend changes."""
        # For now, use systematic sampling
        # Future enhancement: detect significant changes in execution counts and preserve those points
        return StatusDataManager._systematic_sample(data, target_points)

    @staticmethod
    def invalidate_cache(pattern: Optional[str] = None) -> int:
        """
        Invalidate cached data.

        Args:
            pattern: Optional pattern to match cache keys for selective invalidation

        Returns:
            int: Number of cache entries cleared
        """
        cleared_count = 0

        for cache in [_status_data_cache, _stats_data_cache]:
            if pattern is None:
                cleared_count += len(cache)
                cache.clear()
            else:
                keys_to_remove = [k for k in cache if pattern in k]
                for key in keys_to_remove:
                    del cache[key]
                cleared_count += len(keys_to_remove)

        logger.info(f"Invalidated {cleared_count} cache entries")
        return cleared_count

    @staticmethod
    def fetch_comprehensive_status_page_data(
        token: str,
        api_environment: str,
        time_period: str = "day",
        role: str = "USER",
        force_refresh: bool = False,
        user_timezone: str = "UTC",
    ) -> dict[str, Any]:
        """
        Fetch all data needed for the status page in optimized consolidated calls.

        This method consolidates multiple API calls to minimize request volume and
        improve page load performance by fetching related data together.

        Args:
            token: Authentication token
            api_environment: API environment (production/staging)
            time_period: Time period for stats data (day/week/month)
            role: User role for permission checks
            force_refresh: Whether to bypass cache

        Returns:
            dict: Comprehensive status page data including:
                - status_data: Latest status information
                - deployment_data: Deployment and health info
                - swarm_data: Docker swarm status
                - stats_data: Enhanced statistics (if SUPERADMIN)
                - time_series_data: Chart data
                - meta: Performance metadata
        """
        safe_timezone = get_safe_timezone(user_timezone)

        cache_key = StatusDataManager.get_cache_key(
            "comprehensive_status",
            api_environment=api_environment,
            time_period=time_period,
            role=role,
            timezone=safe_timezone,
        )

        # Check cache first unless forced refresh
        if not force_refresh:
            cached_data = StatusDataManager.get_cached_data(cache_key, cache_type="status")
            if cached_data is not None:
                logger.info("Returning cached comprehensive status page data")
                # Add cache hit metadata
                cached_data.setdefault("meta", {})["cache_hit"] = True
                return cached_data

        logger.info(
            f"Fetching fresh comprehensive status page data for period {time_period}, role {role}"
        )

        # Initialize result structure with performance metadata
        result = {
            "status_data": None,
            "deployment_data": None,
            "swarm_data": None,
            "stats_data": None,
            "time_series_data": None,
            "meta": {
                "cache_hit": False,
                "fetch_time": datetime.now(timezone.utc),
                "api_calls_made": [],
                "optimizations_applied": [],
            },
        }

        try:
            # 1. Fetch core status data (always needed)
            status_result = StatusDataManager.fetch_consolidated_status_data(
                token,
                api_environment,
                force_refresh=force_refresh,
                user_timezone=safe_timezone,
            )
            result["status_data"] = status_result
            result["meta"]["api_calls_made"].append("consolidated_status")

            # 2. Reuse deployment and swarm info gathered with consolidated status fetch
            deployment_from_status = status_result.get("deployment")
            if deployment_from_status is not None:
                result["deployment_data"] = deployment_from_status
                result["meta"]["optimizations_applied"].append("deployment_reused")
            else:
                result["deployment_data"] = fetch_deployment_info(api_environment, token)
                result["meta"]["api_calls_made"].append("deployment_info")

            swarm_from_status = status_result.get("swarm") or {}
            swarm_info = swarm_from_status.get("info")
            swarm_time = swarm_from_status.get("cached_time")

            if swarm_info is not None:
                result["swarm_data"] = {"info": swarm_info, "cached_time": swarm_time or ""}
                result["meta"]["optimizations_applied"].append("swarm_reused")
            else:
                fetched_swarm_info, fetched_swarm_time = fetch_swarm_info(
                    api_environment,
                    token,
                    user_timezone=safe_timezone,
                )
                result["swarm_data"] = {
                    "info": fetched_swarm_info,
                    "cached_time": fetched_swarm_time,
                }
                result["meta"]["api_calls_made"].append("swarm_info")

            # 3. Fetch stats data (only for SUPERADMIN)
            if role == "SUPERADMIN":
                stats_result = StatusDataManager.fetch_consolidated_stats_data(
                    token, api_environment, time_period, role, force_refresh=force_refresh
                )
                result["stats_data"] = stats_result
                result["meta"]["api_calls_made"].append("consolidated_stats")
                result["meta"]["optimizations_applied"].append("superadmin_stats_consolidated")

                if stats_result and not stats_result.get("error"):
                    summary_all_time = _extract_summary_from_stats(
                        stats_result.get("dashboard_stats_all_time")
                        or stats_result.get("dashboard_stats")
                    )

                    latest_status = result.get("status_data", {}).get("latest_status")
                    if latest_status is not None:
                        if summary_all_time:
                            total_users = summary_all_time.get("total_users")
                            if total_users is not None:
                                latest_status["users_count"] = total_users

                            total_executions = summary_all_time.get("total_executions")
                            if total_executions is not None:
                                latest_status["executions_count"] = total_executions

                            total_scripts = summary_all_time.get("total_scripts")
                            if total_scripts is not None:
                                latest_status["scripts_count"] = total_scripts

                        if stats_result.get("scripts_count") is not None:
                            latest_status["scripts_count"] = stats_result["scripts_count"]

            else:
                result["meta"]["optimizations_applied"].append("stats_skipped_for_non_superadmin")

            # 4. Fetch time series data with optimized parameters
            time_series_result = StatusDataManager.fetch_time_series_status_data(
                token, api_environment, time_period, force_refresh=force_refresh
            )
            result["time_series_data"] = time_series_result
            result["meta"]["api_calls_made"].append("time_series_status")

            # Add optimization metadata
            if time_series_result.get("optimization_applied"):
                result["meta"]["optimizations_applied"].append("time_series_sampling")

            result["meta"]["total_api_calls"] = len(result["meta"]["api_calls_made"])
            logger.info(
                f"Comprehensive fetch completed: {result['meta']['total_api_calls']} API calls"
            )

        except Exception as e:
            logger.error(f"Error fetching comprehensive status page data: {e}")
            result["error"] = str(e)
            result["meta"]["error"] = str(e)

        # Cache the result (excluding error cases)
        if not result.get("error"):
            StatusDataManager.set_cached_data(cache_key, result, cache_type="status")
            result["meta"]["optimizations_applied"].append("response_cached")

        return result<|MERGE_RESOLUTION|>--- conflicted
+++ resolved
@@ -115,13 +115,7 @@
         try:
             # Fetch deployment and swarm info (these are fast and can be done in parallel)
             result["deployment"] = fetch_deployment_info(api_environment, token)
-<<<<<<< HEAD
-            swarm_info, swarm_cached_time = fetch_swarm_info(
-                api_environment, token, safe_timezone
-            )
-=======
             swarm_info, swarm_cached_time = fetch_swarm_info(api_environment, token, safe_timezone)
->>>>>>> 25f6f287
             result["swarm"] = {
                 "info": swarm_info,
                 "cached_time": swarm_cached_time,
@@ -242,13 +236,7 @@
                     include_sections=["summary"],
                 )
 
-<<<<<<< HEAD
-            summary_all_time = _extract_summary_from_stats(
-                result["dashboard_stats_all_time"]
-            )
-=======
             summary_all_time = _extract_summary_from_stats(result["dashboard_stats_all_time"])
->>>>>>> 25f6f287
 
             result["total_executions_all_time"] = summary_all_time.get("total_executions")
             result["total_users_all_time"] = summary_all_time.get("total_users")
@@ -310,17 +298,6 @@
         if time_period == "month":
             start_time = end_time - timedelta(days=30)
             target_points = 720  # Hourly resolution for 30 days
-<<<<<<< HEAD
-            request_limit = 10000  # Ensure we retrieve the full month even with frequent updates
-        elif time_period == "week":
-            start_time = end_time - timedelta(days=7)
-            target_points = 1344  # ~8 points per hour for 7 days (covers 15-min updates)
-            request_limit = 4096
-        else:  # Default to day
-            start_time = end_time - timedelta(days=1)
-            target_points = 288  # ~1 point per 5 minutes for 24 hours
-            request_limit = 1024
-=======
         elif time_period == "week":
             start_time = end_time - timedelta(days=7)
             target_points = 336  # ~2 points per hour for 7 days
@@ -329,7 +306,6 @@
             target_points = 288  # ~1 point per 5 minutes for 24 hours
 
         request_limit = target_points
->>>>>>> 25f6f287
 
         # Format for API query
         start_iso = start_time.isoformat()
