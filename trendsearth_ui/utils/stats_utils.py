"""Utility functions for fetching and processing stats data from the API.

NOTE: Caching is handled by StatusDataManager. These functions are pure API fetch utilities.
"""

import requests

from ..config import get_api_base
from .http_client import apply_default_headers
from .logging_config import get_logger, log_error


def check_stats_access(role):
    """Check if the user role has access to statistics."""
    return role == "SUPERADMIN"  # Only SUPERADMIN users can access stats endpoints


def map_period_to_api_period(ui_period):
    """Map UI time period to API-compatible period string."""
    mapping = {"day": "last_day", "week": "last_week", "month": "last_month"}
    return mapping.get(ui_period, "last_week")


def get_optimal_grouping_for_period(period):
    """
    Get optimal group_by parameter for the given time period.

    Args:
        period: Time period (last_day, last_week, last_month, last_year, all)

    Returns:
        tuple: (user_group_by, execution_group_by) optimal for the period

    Note:
        User stats API accepts: quarter_hour, hour, day, week, month
        Execution stats API accepts: hour, day, week, month
        We use compatible values to prevent API errors.
    """
    mapping = {
<<<<<<< HEAD
        "last_day": ("day", "hour"),  # Fixed: user stats API doesn't accept "hour"
        "last_week": ("day", "hour"),
        "last_month": ("week", "day"),
=======
        "last_day": ("quarter_hour", "hour"),
        "last_week": ("hour", "hour"),
        "last_month": ("day", "day"),
>>>>>>> 25f6f287
        "last_year": ("month", "month"),
    }
    return mapping.get(period, ("month", "month"))


def fetch_dashboard_stats(
    token, api_environment="production", period="last_week", include_sections=None
):
    """
    Fetch dashboard statistics from the API.

    Args:
        token: JWT authentication token
        api_environment: API environment (production/staging)
        period: Time period (last_day, last_week, last_month, last_year, all)
        include_sections: List of sections to include (summary, trends, geographic, tasks)

    Returns:
        dict: Dashboard statistics data or None if error
    """
    import logging

    logger = logging.getLogger(__name__)

    # Enhanced logging for debugging
    logger.info(
        f"Dashboard stats: Fetching data for period={period}, environment={api_environment}"
    )
    if token:
        token_length = len(token)
        token_segments = len(token.split("."))
        logger.info(f"Dashboard stats: token length={token_length}, segments={token_segments}")
    else:
        logger.warning("Dashboard stats: No token provided")
        return {"error": "Authentication token not provided"}

    headers = apply_default_headers({"Authorization": f"Bearer {token}"})
    params = {"period": period}

    if include_sections:
        params["include"] = ",".join(include_sections)

    try:
        resp = requests.get(
            f"{get_api_base(api_environment)}/stats/dashboard",
            headers=headers,
            params=params,
            timeout=15,  # Increased timeout for potentially large queries
        )

        # Log response status and headers for debugging
        logger.info(f"Dashboard stats: API response status: {resp.status_code}")
        logger.debug(f"Dashboard stats: API response headers: {resp.headers}")

        if resp.status_code == 200:
            data = resp.json()
            logger.info(f"Dashboard stats: Successfully fetched data for {period}")
            return data
        elif resp.status_code == 401:
            logger.warning("Dashboard stats: Unauthorized access (401). Check token.")
            return {"error": True, "message": "Unauthorized access", "status_code": 401}
        elif resp.status_code == 403:
            logger.warning("Dashboard stats: Forbidden access (403). Check permissions.")
            return {
                "error": True,
                "message": "Forbidden access - SUPERADMIN privileges required",
                "status_code": 403,
            }
        else:
            log_error(
                logger,
                f"Dashboard stats: Failed to fetch data. Status: {resp.status_code}, Body: {resp.text}",
            )
            return {
                "error": True,
                "message": f"API error with status code {resp.status_code}",
                "status_code": resp.status_code,
            }
    except requests.exceptions.RequestException as e:
        log_error(logger, f"Dashboard stats: Request failed: {e}")
        return {"error": True, "message": f"Request failed: {e}", "status_code": "network_error"}


def fetch_scripts_count(token, api_environment="production"):
    """
    Fetch total scripts count from the API.

    Args:
        token: JWT authentication token
        api_environment: API environment (production/staging)

    Returns:
        int: Total number of scripts or 0 if error
    """
    import logging

    logger = logging.getLogger(__name__)

    logger.info(f"Scripts count: Fetching data for environment={api_environment}")

    if not token:
        logger.warning("Scripts count: No token provided")
        return 0

    headers = apply_default_headers({"Authorization": f"Bearer {token}"})
    # Use pagination to get the total count without downloading all script data
    params = {"page": 1, "per_page": 1}  # Minimal data transfer

    try:
        resp = requests.get(
            f"{get_api_base(api_environment)}/script",
            headers=headers,
            params=params,
            timeout=10,
        )

        logger.info(f"Scripts count: API response status: {resp.status_code}")

        if resp.status_code == 200:
            data = resp.json()
            # Extract total count from paginated response
            total_count = data.get("total", len(data.get("data", [])))
            logger.info(f"Scripts count: Successfully fetched {total_count} scripts")
            return total_count
        else:
            logger.warning(f"Scripts count: Failed to fetch. Status: {resp.status_code}")
            return 0
    except requests.exceptions.RequestException as e:
        log_error(logger, f"Scripts count: Request failed: {e}")
        return 0


def fetch_user_stats(
    token, api_environment="production", period="last_week", group_by=None, country=None
):
    """
    Fetch user statistics from the API.

    Args:
        token: JWT authentication token
        api_environment: API environment (production/staging)
        period: Time period (last_day, last_week, last_month, last_year, all)
        group_by: Grouping interval (day, week, month) for time series data
        country: Filter by specific country

    Returns:
        dict: User statistics data or None if error
    """
    logger = get_logger()

    logger.info(
        f"User stats: Fetching data for period={period}, group_by={group_by}, country={country}, environment={api_environment}"
    )
    if not token:
        logger.warning("User stats: No token provided")
        return {"error": "Authentication token not provided"}

    headers = apply_default_headers({"Authorization": f"Bearer {token}"})
    params = {"period": period}

    # Add optional parameters if provided
    if group_by:
        params["group_by"] = group_by
    if country:
        params["country"] = country

    try:
        resp = requests.get(
            f"{get_api_base(api_environment)}/stats/users",
            headers=headers,
            params=params,
            timeout=10,
        )

        logger.info(f"User stats: API response status: {resp.status_code}")

        if resp.status_code == 200:
            data = resp.json()
            logger.info(
                f"User stats: Successfully fetched data for {period}, group_by {group_by}, country {country}"
            )
            return data
        elif resp.status_code == 401:
            logger.warning("User stats: Unauthorized access (401). Check token.")
            return {"error": True, "message": "Unauthorized access", "status_code": 401}
        elif resp.status_code == 403:
            logger.warning("User stats: Forbidden access (403). Check permissions.")
            return {
                "error": True,
                "message": "Forbidden access - SUPERADMIN privileges required",
                "status_code": 403,
            }
        else:
            log_error(
                logger,
                f"User stats: Failed to fetch data. Status: {resp.status_code}, Body: {resp.text}",
            )
            return {
                "error": True,
                "message": f"API error with status code {resp.status_code}",
                "status_code": resp.status_code,
            }
    except requests.exceptions.RequestException as e:
        log_error(logger, f"User stats: Request failed: {e}")
        return {"error": True, "message": f"Request failed: {e}", "status_code": "network_error"}


def fetch_execution_stats(
    token,
    api_environment="production",
    period="last_week",
    group_by=None,
    task_type=None,
    status=None,
):
    """
    Fetch execution statistics from the API.

    Args:
        token: JWT authentication token
        api_environment: API environment (production/staging)
        period: Time period (last_day, last_week, last_month, last_year, all)
        group_by: Grouping interval (hour, day, week, month) for time series data
        task_type: Filter by specific task type
        status: Filter by execution status (PENDING, RUNNING, FINISHED, FAILED, CANCELLED)

    Returns:
        dict: Execution statistics data or None if error
    """
    logger = get_logger()

    logger.info(
        f"Execution stats: Fetching data for period={period}, group_by={group_by}, task_type={task_type}, status={status}, environment={api_environment}"
    )
    if not token:
        logger.warning("Execution stats: No token provided")
        return {"error": "Authentication token not provided"}

    headers = apply_default_headers({"Authorization": f"Bearer {token}"})
    params = {"period": period}

    # Add optional parameters if provided
    if group_by:
        params["group_by"] = group_by
    if task_type:
        params["task_type"] = task_type
    if status:
        params["status"] = status

    try:
        resp = requests.get(
            f"{get_api_base(api_environment)}/stats/executions",
            headers=headers,
            params=params,
            timeout=10,
        )

        logger.info(f"Execution stats: API response status: {resp.status_code}")

        if resp.status_code == 200:
            data = resp.json()
            logger.info(
                f"Execution stats: Successfully fetched data for {period}, group_by {group_by}, task_type {task_type}, status {status}"
            )
            return data
        elif resp.status_code == 401:
            logger.warning("Execution stats: Unauthorized access (401). Check token.")
            return {"error": True, "message": "Unauthorized access", "status_code": 401}
        elif resp.status_code == 403:
            logger.warning("Execution stats: Forbidden access (403). Check permissions.")
            return {
                "error": True,
                "message": "Forbidden access - SUPERADMIN privileges required",
                "status_code": 403,
            }
        else:
            log_error(
                logger,
                f"Execution stats: Failed to fetch data. Status: {resp.status_code}, Body: {resp.text}",
            )
            return {
                "error": True,
                "message": f"API error with status code {resp.status_code}",
                "status_code": resp.status_code,
            }
    except requests.exceptions.RequestException as e:
        log_error(logger, f"Execution stats: Request failed: {e}")
        return {"error": True, "message": f"Request failed: {e}", "status_code": "network_error"}<|MERGE_RESOLUTION|>--- conflicted
+++ resolved
@@ -37,15 +37,9 @@
         We use compatible values to prevent API errors.
     """
     mapping = {
-<<<<<<< HEAD
-        "last_day": ("day", "hour"),  # Fixed: user stats API doesn't accept "hour"
-        "last_week": ("day", "hour"),
-        "last_month": ("week", "day"),
-=======
         "last_day": ("quarter_hour", "hour"),
         "last_week": ("hour", "hour"),
         "last_month": ("day", "day"),
->>>>>>> 25f6f287
         "last_year": ("month", "month"),
     }
     return mapping.get(period, ("month", "month"))
