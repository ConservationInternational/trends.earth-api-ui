--- conflicted
+++ resolved
@@ -319,11 +319,8 @@
 
     from .timezone_utils import convert_timestamp_series_to_local, get_chart_axis_label
 
-<<<<<<< HEAD
-=======
     suffix_label = f" ({title_suffix})" if title_suffix else ""
 
->>>>>>> 25f6f287
     logger = logging.getLogger(__name__)
 
     try:
@@ -437,42 +434,6 @@
         if status_series:
             status_df = pd.DataFrame(status_series)
 
-<<<<<<< HEAD
-            if not df.empty and "date" in df.columns:
-                # Log original data for debugging
-                logger.info(f"Original data points before processing: {len(df)}")
-                if len(df) > 0:
-                    logger.info(
-                        f"Date range before conversion: {df['date'].min()} to {df['date'].max()}"
-                    )
-
-                df["date"] = pd.to_datetime(df["date"], errors="coerce")
-
-                # Log after datetime conversion
-                before_dropna = len(df)
-                df = df.dropna(subset=["date"]).sort_values("date").reset_index(drop=True)
-                after_dropna = len(df)
-
-                if before_dropna != after_dropna:
-                    logger.warning(
-                        f"Dropped {before_dropna - after_dropna} rows with invalid dates"
-                    )
-
-                if len(df) > 0:
-                    logger.info(
-                        f"Date range after datetime conversion: {df['date'].min()} to {df['date'].max()}"
-                    )
-
-                # Convert timestamps to local timezone
-                df["date"] = convert_timestamp_series_to_local(df["date"], user_timezone)
-
-                # Log after timezone conversion
-                if len(df) > 0:
-                    logger.info(
-                        f"Date range after timezone conversion to {user_timezone}: {df['date'].min()} to {df['date'].max()}"
-                    )
-                    logger.info(f"Final data points: {len(df)}")
-=======
             if not status_df.empty and "timestamp" in status_df.columns:
                 # Log original data for debugging
                 logger.info(f"Status time series original data points: {len(status_df)}")
@@ -480,7 +441,6 @@
                     logger.info(
                         f"Status timestamp range before conversion: {status_df['timestamp'].min()} to {status_df['timestamp'].max()}"
                     )
->>>>>>> 25f6f287
 
                 status_df["timestamp"] = pd.to_datetime(status_df["timestamp"], errors="coerce")
 
@@ -542,18 +502,6 @@
                                 },
                                 line_shape="hv",
                                 hovertemplate=(
-<<<<<<< HEAD
-                                    "<b>" + _display_name(column) + "</b><br>%{x}"
-                                    "<br>Cumulative Count: %{y}<extra></extra>"
-                                ),
-                            )
-                        )
-
-                    fig_completed.update_layout(
-                        title=f"Execution Outcomes (Cumulative){title_suffix}",
-                        xaxis_title=get_chart_axis_label(user_timezone),
-                        yaxis_title="Cumulative Executions",
-=======
                                     "<b>"
                                     + status_name
                                     + "</b><br>%{x}<br>Count: %{y}<extra></extra>"
@@ -564,7 +512,6 @@
                     fig_in_process.update_layout(
                         xaxis_title=get_chart_axis_label(user_timezone),
                         yaxis_title="Number of Executions",
->>>>>>> 25f6f287
                         height=360,
                         hovermode="x unified",
                         legend={
@@ -628,48 +575,6 @@
 
             df = pd.DataFrame(flattened_data)
 
-<<<<<<< HEAD
-            if not status_df.empty and "timestamp" in status_df.columns:
-                # Log original data for debugging
-                logger.info(f"Status time series original data points: {len(status_df)}")
-                if len(status_df) > 0:
-                    logger.info(
-                        f"Status timestamp range before conversion: {status_df['timestamp'].min()} to {status_df['timestamp'].max()}"
-                    )
-
-                status_df["timestamp"] = pd.to_datetime(status_df["timestamp"], errors="coerce")
-
-                # Log after datetime conversion
-                before_dropna = len(status_df)
-                status_df = (
-                    status_df.dropna(subset=["timestamp"])
-                    .sort_values("timestamp")
-                    .reset_index(drop=True)
-                )
-                after_dropna = len(status_df)
-
-                if before_dropna != after_dropna:
-                    logger.warning(
-                        f"Status time series: Dropped {before_dropna - after_dropna} rows with invalid timestamps"
-                    )
-
-                if len(status_df) > 0:
-                    logger.info(
-                        f"Status timestamp range after datetime conversion: {status_df['timestamp'].min()} to {status_df['timestamp'].max()}"
-                    )
-
-                # Convert timestamps to local timezone
-                status_df["timestamp"] = convert_timestamp_series_to_local(
-                    status_df["timestamp"], user_timezone
-                )
-
-                # Log after timezone conversion
-                if len(status_df) > 0:
-                    logger.info(
-                        f"Status timestamp range after timezone conversion to {user_timezone}: {status_df['timestamp'].min()} to {status_df['timestamp'].max()}"
-                    )
-                    logger.info(f"Status final data points: {len(status_df)}")
-=======
             if not df.empty and "date" in df.columns:
                 # Log original data for debugging
                 logger.info(f"Original data points before processing: {len(df)}")
@@ -677,7 +582,6 @@
                     logger.info(
                         f"Date range before conversion: {df['date'].min()} to {df['date'].max()}"
                     )
->>>>>>> 25f6f287
 
                 df["date"] = pd.to_datetime(df["date"], errors="coerce")
 
@@ -735,19 +639,6 @@
                                 line={"color": _color_for(column), "width": 3},
                                 line_shape="hv",
                                 hovertemplate=(
-<<<<<<< HEAD
-                                    "<b>"
-                                    + status_name
-                                    + "</b><br>%{x}<br>Count: %{y}<extra></extra>"
-                                ),
-                            )
-                        )
-
-                    fig_in_process.update_layout(
-                        title=f"Execution States In Progress{title_suffix}",
-                        xaxis_title=get_chart_axis_label(user_timezone),
-                        yaxis_title="Number of Executions",
-=======
                                     "<b>" + _display_name(column) + "</b><br>%{x}"
                                     "<br>Cumulative Count: %{y}<extra></extra>"
                                 ),
@@ -757,7 +648,6 @@
                     fig_completed.update_layout(
                         xaxis_title=get_chart_axis_label(user_timezone),
                         yaxis_title="Cumulative Executions",
->>>>>>> 25f6f287
                         height=360,
                         hovermode="x unified",
                         legend={
@@ -1044,9 +934,6 @@
         ]
 
 
-<<<<<<< HEAD
-def create_user_statistics_chart(user_stats_data, title_suffix="", user_timezone="UTC"):
-=======
 def create_user_statistics_chart(
     user_stats_data,
     title_suffix="",
@@ -1055,7 +942,6 @@
     status_time_series=None,
     ui_period=None,
 ):
->>>>>>> 25f6f287
     """
     Create user statistics charts showing registration trends.
 
@@ -1063,19 +949,14 @@
         user_stats_data: User statistics data from the API or error response structure
         title_suffix: Additional text for the chart title
         user_timezone: User's timezone (IANA timezone name)
-<<<<<<< HEAD
-=======
         status_time_series: Optional status endpoint time series data for enhanced resolution
         ui_period: Selected UI period (day, week, month) used to determine target resolution
->>>>>>> 25f6f287
 
     Returns:
         list: List of chart components
     """
     from .timezone_utils import convert_timestamp_series_to_local, get_chart_axis_label
 
-<<<<<<< HEAD
-=======
     suffix_label = f" ({title_suffix})" if title_suffix else ""
     target_freq = {
         "day": "15min",
@@ -1085,7 +966,6 @@
 
     logger = logging.getLogger(__name__)
 
->>>>>>> 25f6f287
     try:
         # Handle error response structure
         if not user_stats_data:
@@ -1270,58 +1150,17 @@
         status_df = _derive_from_status(status_time_series)
         registration_df = _choose_registration_df(registration_df, status_df)
 
-<<<<<<< HEAD
-            if not df.empty and "date" in df.columns:
-                # Convert date column to pandas datetime and then to local timezone
-                df["date"] = pd.to_datetime(df["date"], errors="coerce")
-                df = df.dropna(subset=["date"])
-                df["date"] = convert_timestamp_series_to_local(df["date"], user_timezone)
-                fig_users = go.Figure()
-=======
         if registration_df is not None and not registration_df.empty:
             registration_df = registration_df.sort_values("timestamp")
             registration_df["timestamp"] = convert_timestamp_series_to_local(
                 registration_df["timestamp"], user_timezone
             )
->>>>>>> 25f6f287
 
             if target_freq:
                 freq_delta = pd.Timedelta(target_freq)
                 diffs = registration_df["timestamp"].diff().dropna()
                 min_diff = diffs.min() if not diffs.empty else None
 
-<<<<<<< HEAD
-                # Add available user metrics
-                for metric in user_metrics:
-                    col_name = metric["col"]
-                    if col_name in df.columns:
-                        fig_users.add_trace(
-                            go.Scatter(
-                                x=df["date"],
-                                y=df[col_name],
-                                mode="lines+markers",
-                                name=metric["name"],
-                                line={"color": metric["color"], "width": 3},
-                                marker={"size": 6},
-                                fill=metric.get("fill"),
-                                yaxis=metric.get("yaxis", "y"),
-                                hovertemplate="<b>"
-                                + metric["name"]
-                                + "</b><br>Date: %{x}<br>Count: %{y}<extra></extra>",
-                            )
-                        )
-
-                fig_users.update_layout(
-                    title=f"{chart_title_prefix}{title_suffix}",
-                    xaxis_title=get_chart_axis_label(user_timezone),
-                    yaxis_title="User Count",
-                    yaxis2={
-                        "title": "Total Users",
-                        "overlaying": "y",
-                        "side": "right",
-                        "showgrid": False,
-                    },
-=======
                 series = registration_df.set_index("timestamp")["new_users"].copy()
                 if min_diff is not None and min_diff <= freq_delta:
                     resampled = series.resample(target_freq).sum()
@@ -1355,7 +1194,6 @@
                 fig_users.update_layout(
                     xaxis_title=get_chart_axis_label(user_timezone),
                     yaxis_title="Cumulative New Users",
->>>>>>> 25f6f287
                     height=300,
                     hovermode="x unified",
                     margin={"l": 40, "r": 40, "t": 40, "b": 40},
