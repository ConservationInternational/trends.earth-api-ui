--- conflicted
+++ resolved
@@ -97,51 +97,6 @@
 
 
 # Add global error handlers
-<<<<<<< HEAD
-@server.errorhandler(400)
-def bad_request(error):  # noqa: ARG001
-    """Handle 400 Bad Request errors, especially JSON decode errors."""
-    from .utils.logging_config import log_exception
-
-    # Log detailed request information for debugging
-    request_info = f"Path: {flask.request.path}, Method: {flask.request.method}"
-    if flask.request.headers.get("Content-Type"):
-        request_info += f", Content-Type: {flask.request.headers.get('Content-Type')}"
-    if flask.request.headers.get("Content-Length"):
-        request_info += f", Content-Length: {flask.request.headers.get('Content-Length')}"
-    if flask.request.headers.get("User-Agent"):
-        request_info += f", User-Agent: {flask.request.headers.get('User-Agent')[:100]}"
-
-    # Try to safely read request data for debugging
-    request_data_info = ""
-    try:
-        # Get raw data without consuming the stream if possible
-        if hasattr(flask.request, "get_data"):
-            raw_data = flask.request.get_data(as_text=True)
-            if raw_data:
-                # Log first 200 chars of data for debugging, but don't log sensitive info
-                preview = raw_data[:200]
-                request_data_info = f", Data preview: {repr(preview)}"
-            else:
-                request_data_info = ", Data: <empty>"
-    except Exception as e:
-        request_data_info = f", Data read error: {str(e)}"
-
-    log_exception(logger, f"400 Bad Request: {request_info}{request_data_info}")
-
-    # Return JSON error response for API endpoints and Dash callbacks
-    if (
-        flask.request.path.startswith("/api")
-        or flask.request.path.startswith("/_dash-")
-        or flask.request.headers.get("Content-Type", "").startswith("application/json")
-    ):
-        return {
-            "status": "error",
-            "message": "Bad request: Invalid or malformed request data",
-        }, 400
-    else:
-        return "Bad request: Invalid or malformed request data", 400
-=======
 def _is_bot_request(user_agent: str) -> bool:
     """Check if the User-Agent indicates a bot, scanner, or automated tool."""
     if not user_agent:
@@ -170,7 +125,51 @@
     ]
 
     return any(indicator in user_agent_lower for indicator in bot_indicators)
->>>>>>> f4b951c3
+
+
+@server.errorhandler(400)
+def bad_request(error):  # noqa: ARG001
+    """Handle 400 Bad Request errors, especially JSON decode errors."""
+    from .utils.logging_config import log_exception
+
+    # Log detailed request information for debugging
+    request_info = f"Path: {flask.request.path}, Method: {flask.request.method}"
+    if flask.request.headers.get("Content-Type"):
+        request_info += f", Content-Type: {flask.request.headers.get('Content-Type')}"
+    if flask.request.headers.get("Content-Length"):
+        request_info += f", Content-Length: {flask.request.headers.get('Content-Length')}"
+    if flask.request.headers.get("User-Agent"):
+        request_info += f", User-Agent: {flask.request.headers.get('User-Agent')[:100]}"
+
+    # Try to safely read request data for debugging
+    request_data_info = ""
+    try:
+        # Get raw data without consuming the stream if possible
+        if hasattr(flask.request, "get_data"):
+            raw_data = flask.request.get_data(as_text=True)
+            if raw_data:
+                # Log first 200 chars of data for debugging, but don't log sensitive info
+                preview = raw_data[:200]
+                request_data_info = f", Data preview: {repr(preview)}"
+            else:
+                request_data_info = ", Data: <empty>"
+    except Exception as e:
+        request_data_info = f", Data read error: {str(e)}"
+
+    log_exception(logger, f"400 Bad Request: {request_info}{request_data_info}")
+
+    # Return JSON error response for API endpoints and Dash callbacks
+    if (
+        flask.request.path.startswith("/api")
+        or flask.request.path.startswith("/_dash-")
+        or flask.request.headers.get("Content-Type", "").startswith("application/json")
+    ):
+        return {
+            "status": "error",
+            "message": "Bad request: Invalid or malformed request data",
+        }, 400
+    else:
+        return "Bad request: Invalid or malformed request data", 400
 
 
 @server.errorhandler(405)
